"""Module to retrieve point observations."""
# pylint: disable=C0301
import datetime
from typing import Tuple
import io
import ast
import os
import json
import sqlite3
import datetime as dt
import pandas as pd
import xarray as xr
import numpy as np
import requests

HYDRODATA = "/hydrodata"
DB_PATH = f"{HYDRODATA}/national_obs/point_obs.sqlite"
HYDRODATA_URL = os.getenv("HYDRODATA_URL", "https://hydro-dev-aj.princeton.edu")
NETWORK_LISTS_PATH = f"/{HYDRODATA}/national_obs/tools/network_lists"

def get_data(data_source, variable, temporal_resolution, aggregation, *args, **kwargs):
    """
    Collect observations data into a Pandas DataFrame.

    Observations collected from HydroData for the specified data source, variable, temporal
    resolution, and aggregation. Optional arguments can be supplied for filters such as
    date bounds, geography bounds, and/or the minimum number of per-site observations allowed.

    Parameters
    ----------
    data_source : str
        Source from which requested data originated. Currently supported: 'usgs_nwis', 'usda_nrcs',
        'ameriflux'.
        Source from which requested data originated. Currently supported: 'usgs_nwis', 'usda_nrcs',
        'ameriflux'.
    variable : str
        Description of type of data requested. Currently supported: 'streamflow', 'wtd', 'swe',
        'precipitation', 'temperature', 'soil moisture', 'latent heat flux', 'sensible heat flux',
        Description of type of data requested. Currently supported: 'streamflow', 'wtd', 'swe',
        'precipitation', 'temperature', 'soil moisture', 'latent heat flux', 'sensible heat flux',
        'shortwave radiation', 'longwave radiation', 'vapor pressure deficit', 'wind speed'.
    temporal_resolution : str
        Collection frequency of data requested. Currently supported: 'daily', 'hourly', and 'instantaneous'.
        Please see the README documentation for allowable combinations with `variable`.
    aggregation : str
        Additional information specifying the aggregation method for the variable to be returned.
        Additional information specifying the aggregation method for the variable to be returned.
        Options include descriptors such as 'average' and 'total'. Please see the README documentation
        for allowable combinations with `variable`.
    args :
        Optional positional parameters that must be a dict with filter options.
    kwargs :
        Supports multiple named parameters with filter option values.

    Optional Parameters
    --------------------
    depth_level : int
        Depth level in inches at which the measurement is taken. Necessary for `variable` = 'soil moisture'.
    date_start : str; default=None
        'YYYY-MM-DD' date indicating beginning of time range.
    date_end : str; default=None
        'YYYY-MM-DD' date indicating end of time range.
    latitude_range : tuple; default=None
        Latitude range bounds for the geographic domain; lesser value is provided first.
    longitude_range : tuple; default=None
        Longitude range bounds for the geographic domain; lesser value is provided first.
    site_ids : list; default=None
        List of desired (string) site identifiers.
    state : str; default=None
        Two-letter postal code state abbreviation.
    site_networks: list
        List of names of site networks. Can be a list with a single network name.
        Each network must have matching .csv file with a list of site ID values that comprise
        the network. This .csv file must be located under network_lists/{data_source}/{variable}
        in the package directory and named as 'network_name'.csv. Eg: `site_networks=['gagesii']`
    min_num_obs : int; default=1
        Value for the minimum number of observations desired for a site to have.

    Returns
    -------
    data_df : DataFrame
        Stacked observations data for a single variable, filtered to only sites that
        (optionally) have the minimum number of observations specified, within the
        (optionally) have the minimum number of observations specified, within the
        defined geographic and/or date range.
    """

    if len(args) > 0 and isinstance(args[0], dict):
        options = args[0]
    else:
        options = kwargs

    run_remote = not os.path.exists(HYDRODATA)

    if run_remote:
        data_df = _get_data_from_api(
            "data_only",
            data_source,
            variable,
            temporal_resolution,
            aggregation,
            options,
        )

        return data_df

    kwargs = _convert_strings_to_type(options)

    # Create database connection
    conn = sqlite3.connect(DB_PATH)

    # Validation checks on inputs
    _check_inputs(
        data_source, variable, temporal_resolution, aggregation, *args, **kwargs
    )

    # Get associated variable IDs for requested data types and time periods
    var_id = _get_var_id(
        conn, data_source, variable, temporal_resolution, aggregation, *args, **kwargs
    )

    # Get site list
    sites_df = _get_sites(
        conn, data_source, variable, temporal_resolution, aggregation, *args, **kwargs
    )

    if len(sites_df) == 0:
        raise ValueError("There are zero sites that satisfy the given parameters.")

    # Get data
    site_list = list(sites_df["site_id"])

    if (var_id in (1, 2, 3, 4)) | (var_id in range(6, 25)):
        data_df = _get_data_nc(site_list, var_id, *args, **kwargs)

    elif var_id == 5:
        data_df = _get_data_sql(conn, var_id, *args, **kwargs)

    conn.close()

    return data_df.reset_index().drop("index", axis=1)


def get_metadata(data_source, variable, temporal_resolution, aggregation, *args, **kwargs):
    """
    Return DataFrame with site metadata for the requested site IDs.

    Parameters
    ----------
    data_source : str
        Source from which requested data originated. Currently supported: 'usgs_nwis', 'usda_nrcs',
        'ameriflux'.
        Source from which requested data originated. Currently supported: 'usgs_nwis', 'usda_nrcs',
        'ameriflux'.
    variable : str
        Description of type of data requested. Currently supported: 'streamflow', 'wtd', 'swe',
        'precipitation', 'temperature', 'soil moisture', 'latent heat flux', 'sensible heat flux',
        Description of type of data requested. Currently supported: 'streamflow', 'wtd', 'swe',
        'precipitation', 'temperature', 'soil moisture', 'latent heat flux', 'sensible heat flux',
        'shortwave radiation', 'longwave radiation', 'vapor pressure deficit', 'wind speed'.
    temporal_resolution : str
        Collection frequency of data requested. Currently supported: 'daily', 'hourly', and 'instantaneous'.
        Please see the README documentation for allowable combinations with `variable`.
    aggregation : str
        Additional information specifying the aggregation method for the variable to be returned.
        Additional information specifying the aggregation method for the variable to be returned.
        Options include descriptors such as 'average' and 'total'. Please see the README documentation
        for allowable combinations with `variable`.
    args :
        Optional positional parameters that must be a dict with filter options.
    kwargs :
        Supports multiple named parameters with filter option values.

    Optional Parameters
    --------------------
    depth_level : int
        Depth level in inches at which the measurement is taken. Necessary for `variable` = 'soil moisture'.
    date_start : str; default=None
        'YYYY-MM-DD' date indicating beginning of time range.
    date_end : str; default=None
        'YYYY-MM-DD' date indicating end of time range.
    latitude_range : tuple; default=None
        Latitude range bounds for the geographic domain; lesser value is provided first.
    longitude_range : tuple; default=None
        Longitude range bounds for the geographic domain; lesser value is provided first.
    site_ids : list; default=None
        List of desired (string) site identifiers.
    state : str; default=None
        Two-letter postal code state abbreviation.
    site_networks: list
        List of names of site networks. Can be a list with a single network name.
        Each network must have matching .csv file with a list of site ID values that comprise
        the network. This .csv file must be located under network_lists/{data_source}/{variable}
        in the package directory and named as 'network_name'.csv. Eg: `site_networks=['gagesii']`

    Returns
    -------
    DataFrame
        Site-level DataFrame of site-level metadata.
    """

    if len(args) > 0 and isinstance(args[0], dict):
        options = args[0]
    else:
        options = kwargs

    run_remote = not os.path.exists(HYDRODATA)

    if run_remote:
        data_df = _get_data_from_api(
            "metadata_only",
            data_source,
            variable,
            temporal_resolution,
            aggregation,
            options,
        )

        return data_df

    options = _convert_strings_to_type(options)

    # Create database connection
    conn = sqlite3.connect(DB_PATH)

    metadata_df = _get_sites(
        conn, data_source, variable, temporal_resolution, aggregation, *args, **kwargs
    )

    # Clean up HUC to string of appropriate length
    metadata_df["huc8"] = metadata_df["huc"].apply(lambda x: _clean_huc(x))
    metadata_df.drop(columns=["huc"], inplace=True)

    # Merge on additional metadata attribute tables as needed
    site_ids = list(metadata_df["site_id"])

    if "stream gauge" in metadata_df["site_type"].unique():
        attributes_df = pd.read_sql_query(
            """SELECT site_id, conus1_x, conus1_y, conus2_x, conus2_y,
                      gages_drainage_sqkm AS gagesii_drainage_area,
                      class AS gagesii_class,
                      site_elevation_meters AS gagesii_site_elevation,
                      drain_area_va AS usgs_drainage_area
               FROM streamgauge_attributes WHERE site_id IN (%s)"""
            % ",".join("?" * len(site_ids)),
            conn,
            params=site_ids,
        )
        metadata_df = pd.merge(metadata_df, attributes_df, how="left", on="site_id")

    if "groundwater well" in metadata_df["site_type"].unique():
        attributes_df = pd.read_sql_query(
            """SELECT site_id, conus1_x, conus1_y, conus2_x, conus2_y,
                      nat_aqfr_cd AS usgs_nat_aqfr_cd,
                      aqfr_cd AS usgs_aqfr_cd,
                      aqfr_type_cd AS usgs_aqfr_type_cd,
                      well_depth_va AS usgs_well_depth,
                      hole_depth_va AS usgs_hole_depth,
                      depth_src_cd AS usgs_hole_depth_src_cd
               FROM well_attributes WHERE site_id IN (%s)"""
            % ",".join("?" * len(site_ids)),
            conn,
            params=site_ids,
        )
        metadata_df = pd.merge(metadata_df, attributes_df, how="left", on="site_id")

    if ('SNOTEL station' in metadata_df['site_type'].unique()) or ('SCAN station' in metadata_df['site_type'].unique()):
        attributes_df = pd.read_sql_query(
            """SELECT site_id, conus1_x, conus1_y, conus2_x, conus2_y,
                      elevation AS usda_elevation
               FROM snotel_station_attributes WHERE site_id IN (%s)"""
            % ",".join("?" * len(site_ids)),
            conn,
            params=site_ids,
        )
        metadata_df = pd.merge(metadata_df, attributes_df, how="left", on="site_id")

    if "flux tower" in metadata_df["site_type"].unique():
        attributes_df = pd.read_sql_query(
            """SELECT site_id, conus1_x, conus1_y, conus2_x, conus2_y,
                      site_description AS ameriflux_site_description,
                      elevation AS ameriflux_elevation,
                      tower_type AS ameriflux_tower_type,
                      igbp AS ameriflux_igbp,
                      terrain AS ameriflux_terrain,
                      site_snow_cover_days AS ameriflux_site_snow_cover_days,
                      climate_koeppen AS ameriflux_climate_koeppen,
                      mean_annual_temp AS ameriflux_mean_annual_temp,
                      mean_annual_precip AS ameriflux_mean_annual_precip,
                      team_member_name AS ameriflux_team_member_name,
                      team_member_role AS ameriflux_team_member_role,
                      team_member_email AS ameriflux_team_member_email,
                      team_member_institution AS ameriflux_team_member_institution,
                      site_funding AS ameriflux_site_funding,
                      acknowledgement AS ameriflux_acknowledgement,
                      acknowledgement_comment AS ameriflux_acknowledgement_comment,
                      doi_citation AS ameriflux_doi_citation,
                      alternate_url AS ameriflux_alternate_url
               FROM flux_tower_attributes WHERE site_id IN (%s)"""
            % ",".join("?" * len(site_ids)),
            conn,
            params=site_ids,
        )
        metadata_df = pd.merge(metadata_df, attributes_df, how="left", on="site_id")

    conn.close()
    return metadata_df


def _get_data_from_api(
    data_type, data_source, variable, temporal_resolution, aggregation, options
):
    options = _convert_params_to_string_dict(options)

    q_params = _construct_string_from_qparams(
        data_type, data_source, variable, temporal_resolution, aggregation, options
    )

    point_data_url = f"{HYDRODATA_URL}/api/point-data-dataframe?{q_params}"

    try:
        headers = _validate_user()
        response = requests.get(point_data_url, headers=headers, timeout=180)
        if response.status_code != 200:
            raise ValueError(
                f"The  {point_data_url} returned error code {response.status_code} with message {response.content}."
            )

    except requests.exceptions.Timeout as e:
        raise ValueError(f"The point_data_url {point_data_url} has timed out.") from e

    data_df = pd.read_pickle(io.BytesIO(response.content))
    return data_df


def _validate_user():
    email, pin = get_registered_api_pin()
    url_security = f"{HYDRODATA_URL}/api/api_pins?pin={pin}&email={email}"
    response = requests.get(url_security, headers=None, timeout=15)
    if not response.status_code == 200:
        raise ValueError(
            f"The  {url_security} returned error code {response.status_code} with message {response.content}. User may need register their email and pin. See documentation to register with a URL."
        )
    json_string = response.content.decode("utf-8")
    jwt_json = json.loads(json_string)
    expires_string = jwt_json.get("expires")
    if expires_string:
        expires = datetime.datetime.strptime(
            expires_string, "%Y/%m/%d %H:%M:%S GMT-0000"
        )
        now = datetime.datetime.now()
        if now > expires:
            raise ValueError(
                "PIN has expired. Please re-register it from https://hydrogen.princeton.edu/pin"
            )
    jwt_token = jwt_json["jwt_token"]
    headers = {}
    headers["Authorization"] = f"Bearer {jwt_token}"
    return headers


def get_registered_api_pin() -> Tuple[str, str]:
    """
    Get the email and pin registered by the current user.

    Returns:
        A tuple (email, pin)
    Raises:
        ValueError if no email/pin was registered
    """

    pin_dir = os.path.expanduser("~/.hydrodata")
    pin_path = f"{pin_dir}/pin.json"
    if not os.path.exists(pin_path):
        raise ValueError(
            "No email/pin was registered. Use the register_api() method to register the pin you created at the website."
        )
    try:
        with open(pin_path, "r") as stream:
            contents = stream.read()
            parsed_contents = json.loads(contents)
            email = parsed_contents.get("email")
            pin = parsed_contents.get("pin")
            return (email, pin)
    except Exception as e:
        raise ValueError(
            "No email/pin was registered. Use the register_api() method to register the pin you created at the website."
        ) from e


def _convert_params_to_string_dict(options):
    """
    Converts types other than strings to strings.

    Parameters
    ----------
    options : dictionary
        request options.
    """

    for key, value in options.items():
        if key == "depth_level":
            if not isinstance(value, str):
                options[key] = str(value)
        if key == "latitude_range":
            if not isinstance(value, str):
                options[key] = str(value)
        if key == "longitude_range":
            if not isinstance(value, str):
                options[key] = str(value)
        if key == "site_ids":
            if not isinstance(value, str):
                options[key] = str(value)
        if key == "min_num_obs":
            if not isinstance(value, str):
                options[key] = str(value)
        if key == "site_networks":
            if not isinstance(value, str):
                options[key] = str(value)
        # Don't need below anymore?  Check with Amy D.
        """
        if key == "all_attributes":
            if not isinstance(value, str):
                options[key] = str(value)
        """
    return options


def _convert_strings_to_type(options):
    """
    Converts strings to relevant types.

    Parameters
    ----------
    options : dictionary
        request options.
    """

    for key, value in options.items():
        if key == "depth_level":
            if isinstance(value, str):
                options[key] = int(value)
        if key == "latitude_range":
            if isinstance(value, str):
                options[key] = ast.literal_eval(value)
        if key == "longitude_range":
            if isinstance(value, str):
                options[key] = ast.literal_eval(value)
        if key == "site_ids":
            if isinstance(value, str):
                options[key] = ast.literal_eval(value)
        if key == "site_networks":
            if isinstance(value, str):
                options[key] = ast.literal_eval(value)
        if key == "min_num_obs":
            if isinstance(value, str):
                options[key] = int(value)
        # Don't need below anymore?  Check with Amy D.
        """
        if key == "all_attributes":
            if isinstance(value, str):
                options[key] = bool(value)
        """

    return options


def _construct_string_from_qparams(
    data_type, data_source, variable, temporal_resolution, aggregation, options
):
    """
    Constructs the query parameters from the entry and options provided.

    Parameters
    ----------
    entry : hydroframe.data_catalog.data_model_access.ModelTableRow
        variable to be downloaded.
    options : dictionary
        datast to which the variable belongs.

    Returns
    -------
    data : numpy array
        the requested data.
    """

    qparam_values = options
    qparam_values["data_type"] = data_type
    qparam_values["data_source"] = data_source
    qparam_values["variable"] = variable
    qparam_values["temporal_resolution"] = temporal_resolution
    qparam_values["aggregation"] = aggregation

    string_parts = [
        f"{name}={value}" for name, value in options.items() if value is not None
    ]
    result_string = "&".join(string_parts)
    return result_string


def get_citations(data_source, site_ids=None):
    """
    Print and/or return specific citation information for requested data source.

    Parameters
    ----------
    data_source : str
        Source from which data originates. Options include: 'usgs_nwis', 'usda_nrcs', and
        'ameriflux'.
    site_ids : list; default None
        If provided, the specific list of sites to return data DOIs for. This is only
        supported if `data_source` == 'ameriflux'.

    Returns
    -------
    None or DataFrame of site-specific DOIs
        Nothing returned unless data_source == `ameriflux` and the parameter `site_ids` is provided.
    """
    try:
        assert data_source in ["usgs_nwis", "usda_nrcs", "ameriflux"]
    except:
        raise ValueError(
            f"Unexpected value of data_source, {data_source}. Supported values include 'usgs_nwis', 'usda_nrcs', and 'ameriflux'"
        )

    if data_source == "usgs_nwis":
        print(
            """Most U.S. Geological Survey (USGS) information resides in Public Domain 
              and may be used without restriction, though they do ask that proper credit be given.
              An example credit statement would be: "(Product or data name) courtesy of the U.S. Geological Survey"
              Source: https://www.usgs.gov/information-policies-and-instructions/acknowledging-or-crediting-usgs"""
        )

    elif data_source == "usda_nrcs":
        print(
            """Most information presented on the USDA Web site is considered public domain information. 
                Public domain information may be freely distributed or copied, but use of appropriate
                byline/photo/image credits is requested. 
                Attribution may be cited as follows: "U.S. Department of Agriculture"
                Source: https://www.usda.gov/policies-and-links"""
        )

    elif data_source == "ameriflux":
        print(
            """All AmeriFlux sites provided by the HydroData service follow the CC-BY-4.0 License.
                The CC-BY-4.0 license specifies that the data user is free to Share (copy and redistribute 
                the material in any medium or format) and/or Adapt (remix, transform, and build upon the 
                material) for any purpose.
            
                Users of this data must acknowledge the AmeriFlux data resource with the following statement:
                "Funding for the AmeriFlux data portal was provided by the U.S. Department of Energy Office 
                of Science."
            
                Additionally, for each AmeriFlux site used, you must provide a citation to the site's 
                data product that includes the data product DOI. The DOI for each site is included in the 
                full metadata query. Alternately, a site list can be provided to this get_citation_information
                function to return each site-specific DOI.
            
                Source: https://ameriflux.lbl.gov/data/data-policy/"""
        )

    if site_ids is not None:
        # Create database connection
        conn = sqlite3.connect(DB_PATH)

        query = """
                SELECT site_id, doi 
                FROM sites
                WHERE site_id IN (%s)
                """ % ",".join(
            "?" * len(site_ids)
        )

        df = pd.read_sql_query(query, conn, params=site_ids)
        return df


def _convert_params_to_string_dict(options):
    """
    Converts types other than strings to strings.

    Parameters
    ----------
    options : dictionary
        request options.
    """

    for key, value in options.items():
        if key == "depth_level":
            if not isinstance(value, str):
                options[key] = str(value)
        if key == "latitude_range":
            if not isinstance(value, str):
                options[key] = str(value)
        if key == "longitude_range":
            if not isinstance(value, str):
                options[key] = str(value)
        if key == "site_ids":
            if not isinstance(value, str):
                options[key] = str(value)
        if key == "min_num_obs":
            if not isinstance(value, str):
                options[key] = str(value)
        if key == "return_metadata":
            if not isinstance(value, str):
                options[key] = str(value)
        if key == "all_attributes":
            if not isinstance(value, str):
                options[key] = str(value)
    return options


def _validate_user():
    email, pin = get_registered_api_pin()
    url_security = f"{HYDRODATA_URL}/api/api_pins?pin={pin}&email={email}"
    response = requests.get(url_security, headers=None, timeout=15)
    if not response.status_code == 200:
        raise ValueError(
            f"The  {url_security} returned error code {response.status_code} with message {response.content}.  The email '{email}' may not be registered. See documentation to register with an email and pin."
        )
    json_string = response.content.decode("utf-8")
    jwt_json = json.loads(json_string)
    expires_string = jwt_json.get("expires")
    if expires_string:
        expires = datetime.datetime.strptime(
            expires_string, "%Y/%m/%d %H:%M:%S GMT-0000"
        )
        now = datetime.datetime.now()
        if now > expires:
            raise ValueError(
                "PIN has expired. Please re-register it from https://hydrogen.princeton.edu/pin"
            )
    jwt_token = jwt_json["jwt_token"]
    headers = {}
    headers["Authorization"] = f"Bearer {jwt_token}"
    return headers


def get_registered_api_pin() -> Tuple[str, str]:
    """
    Get the email and pin registered by the current user.

    Returns:
        A tuple (email, pin)
    Raises:
        ValueError if no email/pin was registered
    """

    pin_dir = os.path.expanduser("~/.hydrodata")
    pin_path = f"{pin_dir}/pin.json"
    if not os.path.exists(pin_path):
        raise ValueError(
            "No email/pin was registered. Use the register_api() method to register the pin you created at the website."
        )
    try:
        with open(pin_path, "r") as stream:
            contents = stream.read()
            parsed_contents = json.loads(contents)
            email = parsed_contents.get("email")
            pin = parsed_contents.get("pin")
            return (email, pin)
    except Exception as e:
        raise ValueError(
            "No email/pin was registered. Use the register_api() method to register the pin you created at the website."
        ) from e


def _check_inputs(data_source, variable, temporal_resolution, aggregation, *args, **kwargs):
    """
    Checks on inputs to get_observations function.

    Parameters
    ----------
    data_source : str
        Source from which requested data originated. Currently supported: 'usgs_nwis', 'usda_nrcs', 
        'ameriflux'.
    variable : str
        Description of type of data requested. Currently supported: 'streamflow', 'wtd', 'swe', 
        'precipitation', 'temperature', 'soil moisture', 'latent heat flux', 'sensible heat flux', 
        'shortwave radiation', 'longwave radiation', 'vapor pressure deficit', 'wind speed'.
    temporal_resolution : str
        Collection frequency of data requested. Currently supported: 'daily', 'hourly', and 'instantaneous'.
    aggregation : str
        Additional information specifying the aggregation method for the variable to be returned. 
        Options include descriptors such as 'average' and 'total'. Please see the README documentation
        for allowable combinations with `variable`.
    args :
        Optional positional parameters that must be a dict with filter options.
    kwargs :
        Supports multiple named parameters with filter option values.

    Optional Parameters
    --------------------
    depth_level : int
        Depth level in inches at which the measurement is taken. Necessary for `variable` = 'soil moisture'.

    Returns
    -------
    None
    """
    if len(args) > 0 and isinstance(args[0], dict):
        options = args[0]
    else:
        options = kwargs

    assert temporal_resolution in ['daily', 'hourly', 'instantaneous']
    assert variable in ['streamflow', 'wtd', 'swe', 'precipitation', 'temperature', 'soil moisture',
                        'latent heat flux', 'sensible heat flux', 'shortwave radiation', 'longwave radiation',
                        'vapor pressure deficit', 'wind speed']
    assert aggregation in ['average', 'instantaneous', 'total', 'total, snow-adjusted',
                           'start-of-day', 'accumulated', 'minimum', 'maximum']
    assert data_source in ['usgs_nwis', 'usda_nrcs', 'ameriflux']

    if variable == 'soil moisture':
        assert 'depth_level' in options
        assert options['depth_level'] in [2, 4, 8, 20, 40]


def _get_var_id(conn, data_source, variable, temporal_resolution, aggregation, *args, **kwargs):
    """
    Return mapped var_id.

    Parameters
    ----------
    conn : Connection object
        The Connection object associated with the SQLite database to 
        query from. 
    data_source : str
        Source from which requested data originated. Currently supported: 'usgs_nwis', 'usda_nrcs', 
        'ameriflux'.    
    variable : str
        Description of type of data requested. Currently supported: 'streamflow', 'wtd', 'swe', 
        'precipitation', 'temperature', 'soil moisture', 'latent heat flux', 'sensible heat flux', 
        'shortwave radiation', 'longwave radiation', 'vapor pressure deficit', 'wind speed'.
    temporal_resolution : str
        Collection frequency of data requested. Currently supported: 'daily', 'hourly', and 'instantaneous'.
    aggregation : str
        Additional information specifying the aggregation method for the variable to be returned. 
        Options include descriptors such as 'average' and 'total'. Please see the README documentation
        for allowable combinations with `variable`.
    args :
        Optional positional parameters that must be a dict with filter options.
    kwargs :
        Supports multiple named parameters with filter option values.

    Optional Parameters
    --------------------
    depth_level : int
        Depth level in inches at which the measurement is taken. Necessary for `variable` = 'soil moisture'.
 
    Returns
    -------
    var_id : int
        Integer variable ID associated with combination of `data_source`, `variable`, `temporal_resolution`,
        and `aggregation`.
    """
    if len(args) > 0 and isinstance(args[0], dict):
        options = args[0]
    else:
        options = kwargs

    if variable == 'soil moisture':
        query = """
                SELECT var_id 
                FROM variables
                WHERE data_source = ?
                    AND variable = ?
                    AND temporal_resolution = ?
                    AND aggregation = ?
                    AND depth_level = ?
                """
        param_list = [data_source, variable, temporal_resolution, aggregation, options['depth_level']]

    else:
        query = """
                SELECT var_id 
                FROM variables
                WHERE data_source = ?
                    AND variable = ?
                    AND temporal_resolution = ?
                    AND aggregation = ?
                """
        param_list = [data_source, variable, temporal_resolution, aggregation]

    try:
        result = pd.read_sql_query(query, conn, params=param_list)
        return int(result['var_id'][0])
    except:
        raise ValueError(
            'The provided combination of data_source, variable, temporal_resolution, and aggregation is not currently supported.')


def _get_dirpath(var_id):
    """
    Map variable with location of data on /hydrodata.

    Parameters
    ----------
    var_id : int
        Integer variable ID associated with combination of `data_source`, 
        `variable`, `temporal_resolution`, and `aggregation`.

    Returns
    -------
    dirpath : str
        Directory path for observation data location.
    """
    dirpath_map = {1: '/hydrodata/national_obs/streamflow/data/hourly',
                   2: '/hydrodata/national_obs/streamflow/data/daily',
                   3: '/hydrodata/national_obs/groundwater/data/hourly',
                   4: '/hydrodata/national_obs/groundwater/data/daily',
                   5: '',
                   6: '/hydrodata/national_obs/swe/data/daily',
                   7: '/hydrodata/national_obs/point_meteorology/NRCS_precipitation/data/daily',
                   8: '/hydrodata/national_obs/point_meteorology/NRCS_precipitation/data/daily',
                   9: '/hydrodata/national_obs/point_meteorology/NRCS_precipitation/data/daily',
                   10: '/hydrodata/national_obs/point_meteorology/NRCS_temperature/data/daily',
                   11: '/hydrodata/national_obs/point_meteorology/NRCS_temperature/data/daily',
                   12: '/hydrodata/national_obs/point_meteorology/NRCS_temperature/data/daily',
                   13: '/hydrodata/national_obs/soil_moisture/data/daily',
                   14: '/hydrodata/national_obs/soil_moisture/data/daily',
                   15: '/hydrodata/national_obs/soil_moisture/data/daily',
                   16: '/hydrodata/national_obs/soil_moisture/data/daily',
                   17: '/hydrodata/national_obs/soil_moisture/data/daily',
                   18: '/hydrodata/national_obs/ameriflux/data/hourly',
                   19: '/hydrodata/national_obs/ameriflux/data/hourly',
                   20: '/hydrodata/national_obs/ameriflux/data/hourly',
                   21: '/hydrodata/national_obs/ameriflux/data/hourly',
                   22: '/hydrodata/national_obs/ameriflux/data/hourly',
                   23: '/hydrodata/national_obs/ameriflux/data/hourly',
                   24: '/hydrodata/national_obs/ameriflux/data/hourly'}

    return dirpath_map[var_id]


def _get_sites(conn, data_source, variable, temporal_resolution, aggregation, *args, **kwargs):
    """
    Build DataFrame with site attribute metadata information.

    Parameters
    ----------
    conn : Connection object
        The Connection object associated with the SQLite database to 
        query from. 
    data_source : str
        Source from which requested data originated. Currently supported: 'usgs_nwis', 'usda_nrcs', 
        'ameriflux'.   
    variable : str
        Description of type of data requested. Currently supported: 'streamflow', 'wtd', 'swe', 
        'precipitation', 'temperature', 'soil moisture', 'latent heat flux', 'sensible heat flux', 
        'shortwave radiation', 'longwave radiation', 'vapor pressure deficit', 'wind speed'.
    temporal_resolution : str
        Collection frequency of data requested. Currently supported: 'daily', 'hourly', and 'instantaneous'.
        Please see the README documentation for allowable combinations with `variable`.
    aggregation : str
        Additional information specifying the aggregation method for the variable to be returned. 
        Options include descriptors such as 'average' and 'total'. Please see the README documentation
        for allowable combinations with `variable`.
    args :
        Optional positional parameters that must be a dict with filter options.
    kwargs :
        Supports multiple named parameters with filter option values.

    Optional Parameters
    --------------------
    depth_level : int
        Depth level in inches at which the measurement is taken. Necessary for `variable` = 'soil moisture'.
    date_start : str; default=None
        'YYYY-MM-DD' date indicating beginning of time range.
    date_end : str; default=None
        'YYYY-MM-DD' date indicating end of time range.
    latitude_range : tuple; default=None
        Latitude range bounds for the geographic domain; lesser value is provided first.
    longitude_range : tuple; default=None
        Longitude range bounds for the geographic domain; lesser value is provided first.
    site_ids : list; default=None
        List of desired (string) site identifiers.
    state : str; default=None
        Two-letter postal code state abbreviation.
    site_networks: list
        List of names of site networks. Can be a list with a single network name.
        Each network must have matching .csv file with a list of site ID values that comprise
        the network. This .csv file must be located under network_lists/{data_source}/{variable}
        in the package directory and named as 'network_name'.csv. Eg: `site_networks=['gagesii']`

    Returns
    -------
    DataFrame
        Site-level DataFrame of attribute metadata information.

    Notes
    -----
    The returned field 'record_count' is OVERALL record count. Filtering of metadata 
    only applies at the site level, so only sites within the provided bounds 
    (space and time) are included. The record count does not reflect any filtering 
    at the data/observation level.
    """
    if len(args) > 0 and isinstance(args[0], dict):
        options = args[0]
    else:
        options = kwargs

    # Get associated variable IDs for requested data types and time periods
    var_id = _get_var_id(conn, data_source, variable, temporal_resolution, aggregation, *args, **kwargs)

    param_list = [var_id]

    # Date start
    if 'date_start' in options and options['date_start'] is not None:
        date_start_query = """ AND last_date_data_available >= ?"""
        param_list.append(options['date_start'])
    else:
        date_start_query = """"""

    # Date end
    if 'date_end' in options and options['date_end'] is not None:
        date_end_query = """ AND first_date_data_available <= ?"""
        param_list.append(options['date_end'])
    else:
        date_end_query = """"""

    # Latitude
    if 'latitude_range' in options and options['latitude_range'] is not None:
        lat_query = """ AND latitude BETWEEN ? AND ?"""
        param_list.append(options['latitude_range'][0])
        param_list.append(options['latitude_range'][1])
    else:
        lat_query = """"""

    # Longitude
    if 'longitude_range' in options and options['longitude_range'] is not None:
        lon_query = """ AND longitude BETWEEN ? AND ?"""
        param_list.append(options['longitude_range'][0])
        param_list.append(options['longitude_range'][1])
    else:
        lon_query = """"""

    # Site ID
    if 'site_ids' in options and options['site_ids'] is not None:
        site_query = """ AND s.site_id IN (%s)""" % ','.join('?'*len(options['site_ids']))
        for s in options['site_ids']:
            param_list.append(s)
    else:
        site_query = """"""

    # State
    if 'state' in options and options['state'] is not None:
        state_query = """ AND state == ?"""
        param_list.append(options['state'])
    else:
        state_query = """"""

    # Site Networks
<<<<<<< HEAD
    if 'site_networks' in options and options['state'] is not None:
        network_site_list = _get_network_site_list(data_source, variable, options['site_networks'])
=======
    if 'site_networks' in kwargs and kwargs['site_networks'] is not None:
        network_site_list = _get_network_site_list(data_source, variable, kwargs['site_networks'])
>>>>>>> 1ebab690
        network_query = """ AND s.site_id IN (%s)""" % ','.join('?'*len(network_site_list))
        for s in network_site_list:
            param_list.append(s)
    else:
        network_query = """"""

    query = """
            SELECT s.site_id, s.site_name, s.site_type, s.agency, s.state,
                   s.latitude, s.longitude, s.huc, o.first_date_data_available,
                   o.last_date_data_available, o.record_count, s.site_query_url,
                   s.date_metadata_last_updated, s.tz_cd, s.doi
            FROM sites s
            INNER JOIN observations o
            ON s.site_id = o.site_id AND o.var_id == ?
            WHERE first_date_data_available <> 'None'
            """ + date_start_query + date_end_query + lat_query + lon_query + site_query + state_query + network_query

    df = pd.read_sql_query(query, conn, params=param_list)

    return df


def _get_network_site_list(data_source, variable, site_networks):
    """
    Return list of site IDs for desired network of observation sites.

    Parameters
    ----------
    data_source : str
        Source from which requested data originated. Currently supported: 'usgs_nwis', 'usda_nrcs', 
        'ameriflux'.   
    variable : str
        Description of type of data requested. Currently supported: 'streamflow', 'wtd', 'swe', 
        'precipitation', 'temperature', 'soil moisture', 'latent heat flux', 'sensible heat flux', 
        'shortwave radiation', 'longwave radiation', 'vapor pressure deficit', 'wind speed'.
    site_networks: list
        List of names of site networks. Can be a list with a single network name.
        Each network must have matching .csv file with a list of site ID values that comprise
        the network. This .csv file must be located under network_lists/{data_source}/{variable}
        in the package directory and named as 'network_name'.csv.

    Returns
    -------
    site_list: list
        List of site ID strings for sites belonging to named network.
    """
    network_options = {'usgs_nwis': {'streamflow': ['camels', 'gagesii_reference', 'gagesii', 'hcdn2009'],
                                     'wtd': ['climate_response_network']}}

    # Initialize final site list
    site_list = []

    # Append sites from desired network(s)
    for network in site_networks:
        try:
            assert network in network_options[data_source][variable]
            df = pd.read_csv(f'{NETWORK_LISTS_PATH}/{data_source}/{variable}/{network}.csv',
                             dtype=str, header=None, names=['site_id'])
            site_list += list(df['site_id'])
        except:
            raise ValueError(
                f'Network option {network} is not recognized. Please make sure the .csv network_lists/{data_source}/{variable}/{network}.csv exists.')

    # Make sure only list of unique site IDs is returned (in case multiple, overlapping networks provided)
    # Note: calling 'set' can change the order of the IDs, but for this workflow that does not matter
    return list(set(site_list))


def _clean_huc(huc):
    """
    Clean up and standardize HUC8 values.

    Parameters
    ----------
    huc : str
        Single string value representing a HUC code.

    Returns
    -------
    cleaned_huc : str
        HUC8 code or '' if not enough information available.
    """
    # Clean out HUC values that are fewer than 7 digits
    huc_length = len(huc)
    if huc_length < 7:
        cleaned_huc = ''

    # If 7 or 11 digits, add a leading 0
    elif len(huc) in (7, 11):
        huc = '0' + huc

    # Truncate to HUC8 for 'least common denominator' level
    if len(huc) >= 8:
        cleaned_huc = huc[0:8]

    return cleaned_huc


def _convert_to_pandas(ds):
    """
    Convert xarray DataSet to pandas DataFrame.

    Parameters
    ----------
    ds : DataSet
        xarray DataSet containing stacked observations data for a 
        single variable. 
    var_id : int
        Integer variable ID associated with combination of `variable`, `temporal_resolution`,
        and `aggregation`.

    Returns
    -------
    DataFrame
        Stacked observations data for a single variable.
    """
    sites = pd.Series(ds['site'].to_numpy())
    dates = pd.Series(ds['date'].to_numpy()).astype(str)
    data = ds.to_numpy()

    df = pd.DataFrame(data.T, columns=sites)
    df['date'] = dates

    # Reorder columns to put site_id first
    cols = df.columns.tolist()
    cols = cols[-1:] + cols[:-1]
    df = df[cols]

    return df


def _filter_min_num_obs(df, min_num_obs):
    """
    Filter to only sites which have a minimum number of observations.

    This filtering is done after the observations are subset by time, so these
    observation counts will only filter out sites if the number of observations *within 
    that time range* is not satisfied.

    Parameters
    ----------
    df : DataFrame
        Stacked observations data for a single variable.
    min_num_obs : int
        Value for the minimum number of observations desired for a site to have.

    Returns
    -------
    DataFrame
        Stacked observations data for a single variable, filtered to only sites that
        have the minimum number of observations specified.
    """
    dfc = df.copy()

    # drop columns with too many NaN values
    df_filtered = dfc.dropna(thresh=min_num_obs, axis=1)

    return df_filtered


def _get_data_nc(site_list, var_id, *args, **kwargs):
    """
    Get observations data for data that is stored in NetCDF files.

    Parameters
    ----------
    site_list : list
        List of site IDs to query observations data for.
    var_id : int
        Integer variable ID associated with combination of `data_source`,
        `variable`, `temporal_resolution`, and `aggregation`.
    args :
        Optional positional parameters that must be a dict with filter options.
    kwargs :
        Supports multiple named parameters with filter option values.

    Optional Parameters
    --------------------
    date_start : str; default=None
        'YYYY-MM-DD' date indicating beginning of time range.
    date_end : str; default=None
        'YYYY-MM-DD' date indicating end of time range.
    min_num_obs : int; default=1
        Value for the minimum number of observations desired for a site to have.

    Returns
    -------
    DataFrame
        Stacked observations data for a single variable, filtered to only sites that
        have the minimum number of observations specified.
    """
    if len(args) > 0 and isinstance(args[0], dict):
        options = args[0]
    else:
        options = kwargs

    dirpath = _get_dirpath(var_id)
    file_list = [f'{dirpath}/{site}.nc' for site in site_list]

    varname_map = {'1': 'streamflow', '2': 'streamflow', '3': 'wtd', '4': 'wtd', '5': 'wtd',
                   '6': 'swe', '7': 'precip_acc', '8': 'precip_inc', '9': 'precip_inc_sa',
                   '10': 'temp_min', '11': 'temp_max', '12': 'temp_avg',
                   '13': 'sms_2in', '14': 'sms_4in', '15': 'sms_8in', '16': 'sms_20in', '17': 'sms_40in',
                   '18': 'latent heat flux', '19': 'sensible heat flux', '20': 'shortwave radiation',
                   '21': 'longwave radiation', '22': 'vapor pressure deficit', '23': 'air temperature',
                   '24': 'wind speed'}

    varname = varname_map[str(var_id)]

    if 'date_start' in options:
        date_start_dt = np.datetime64(options['date_start'])
    if 'date_end' in options:
        date_end_dt = np.datetime64(options['date_end'])

    print('collecting data...')

    for i in range(len(site_list)):

        # open single site file
        temp = xr.open_dataset(file_list[i])[varname]

        # make date variable name consistent
        date_var = list(temp.coords)[0]
        temp = temp.rename({date_var: 'datetime'})

        # convert date string to datetime values
        temp['datetime'] = pd.DatetimeIndex(temp['datetime'].values)

        # subset to only observations within desired time range
        if ('date_start' not in options) and ('date_end' not in options):
            temp_wy = temp
        elif ('date_start' not in options) and ('date_end' in options):
            temp_wy = temp.sel(datetime=(temp.datetime <= date_end_dt))
        elif ('date_start' in options) and ('date_end' not in options):
            temp_wy = temp.sel(datetime=(temp.datetime >= date_start_dt))
        elif ('date_start' in options) and ('date_end' in options):
            temp_wy = temp.sel(datetime=(temp.datetime >= date_start_dt) & (temp.datetime <= date_end_dt))

        if i == 0:
            ds = temp_wy
        else:
            ds = xr.concat([ds, temp_wy], dim='site')

    if len(site_list) == 1:
        ds = ds.expand_dims(dim='site')

    ds = ds.assign_coords({'site': (site_list)})
    ds = ds.rename({'datetime': 'date'})

    print('data collected.')

    data_df = _convert_to_pandas(ds)
    if 'min_num_obs' in options and options['min_num_obs'] is not None:
        return _filter_min_num_obs(data_df, options['min_num_obs'])
    else:
        return data_df


def _get_data_sql(conn, var_id, *args, **kwargs):
    """
    Get observations data for data that is stored in a SQL table.

    Parameters
    ----------
    conn : Connection object
        The Connection object associated with the SQLite database to 
        query from. 
    var_id : int
        Integer variable ID associated with combination of `data_source`, 
        `variable`, `temporal_resolution`, and `aggregation`.
    args :
        Optional positional parameters that must be a dict with filter options.
    kwargs :
        Supports multiple named parameters with filter option values.

    Optional Parameters
    --------------------
    date_start : str; default=None
        'YYYY-MM-DD' date indicating beginning of time range.
    date_end : str; default=None
        'YYYY-MM-DD' date indicating end of time range.
    min_num_obs : int; default=1
        Value for the minimum number of observations desired for a site to have.

    Returns
    -------
    DataFrame
        Stacked observations data for a single variable, filtered to only sites that
        have the minimum number of observations specified.
    """
    assert var_id == 5

    if len(args) > 0 and isinstance(args[0], dict):
        options = args[0]
    else:
        options = kwargs

    # Note:
    #   pumping_status == '1' --> Static (not pumping)
    #   pumping_status == 'P' --> Pumping
    #   pumping_status == '' --> unknown (not reported)
    if 'min_num_obs' not in options or options['min_num_obs'] is None:
        min_num_obs = 1
    else:
        min_num_obs = options['min_num_obs']

    if ('date_start' not in options) and ('date_end' not in options):
        date_query = """"""
        param_list = [min_num_obs]
    elif ('date_start' not in options) and ('date_end' in options):
        date_query = """ WHERE w.date <= ?"""
        param_list = [options['date_end'], min_num_obs, options['date_end']]
    elif ('date_start' in options) and ('date_end' not in options):
        date_query = """ WHERE w.date >= ?"""
        param_list = [options['date_start'], min_num_obs, options['date_start']]
    elif ('date_start' in options) and ('date_end' in options):
        date_query = """ WHERE w.date >= ? AND w.date <= ?"""
        param_list = [options['date_start'], options['date_end'], min_num_obs, options['date_start'], options['date_end']]

    query = """
            SELECT w.site_id, w.date, w.wtd, w.pumping_status
            FROM wtd_discrete_data AS w
            INNER JOIN (SELECT w.site_id, COUNT(*) AS num_obs
                FROM wtd_discrete_data AS w
                """ + date_query + """
                GROUP BY site_id
                HAVING num_obs >= ?) AS c
            ON w.site_id = c.site_id
            """ + date_query

    df = pd.read_sql_query(query, conn, params=param_list)

    return df<|MERGE_RESOLUTION|>--- conflicted
+++ resolved
@@ -951,13 +951,8 @@
         state_query = """"""
 
     # Site Networks
-<<<<<<< HEAD
-    if 'site_networks' in options and options['state'] is not None:
+    if 'site_networks' in options and options['site_networks'] is not None:
         network_site_list = _get_network_site_list(data_source, variable, options['site_networks'])
-=======
-    if 'site_networks' in kwargs and kwargs['site_networks'] is not None:
-        network_site_list = _get_network_site_list(data_source, variable, kwargs['site_networks'])
->>>>>>> 1ebab690
         network_query = """ AND s.site_id IN (%s)""" % ','.join('?'*len(network_site_list))
         for s in network_site_list:
             param_list.append(s)
