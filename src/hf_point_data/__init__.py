<<<<<<< HEAD
# read version from installed package
# from importlib.metadata import version
# __version__ = version("hf_point_data")
=======
>>>>>>> 98b4fcd1
<|MERGE_RESOLUTION|>--- conflicted
+++ resolved
@@ -1,6 +1,4 @@
-<<<<<<< HEAD
+
 # read version from installed package
 # from importlib.metadata import version
-# __version__ = version("hf_point_data")
-=======
->>>>>>> 98b4fcd1
+# __version__ = version("hf_point_data")